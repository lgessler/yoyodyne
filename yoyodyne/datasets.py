--- conflicted
+++ resolved
@@ -47,12 +47,6 @@
 class BaseDataset(data.Dataset):
     """Base datatset class."""
 
-<<<<<<< HEAD
-    filename: str
-    config: dataconfig.DataConfig
-    samples: List[List[str]]
-    index: indexes.BaseIndex
-=======
     def __init__(self):
         super().__init__()
 
@@ -64,16 +58,11 @@
     config: dataconfig.DataConfig
     samples: List[List[str]]
     index: indexes.Index
->>>>>>> c148eb8c
 
     def __init__(
         self,
         filename,
         config,
-<<<<<<< HEAD
-        index: Optional[indexes.BaseIndex] = None,
-    ):
-=======
         index: Optional[indexes.Index] = None,
     ):
         """Initializes the dataset.
@@ -84,20 +73,11 @@
             other (indexes.Index, optional): if provided,
                 use this index to avoid recomputing it.
         """
->>>>>>> c148eb8c
         super().__init__()
         self.config = config
         self.samples = list(self.config.samples(filename))
         self.index = index if index is not None else self._make_index()
 
-<<<<<<< HEAD
-    @abc.abstractmethod
-    def _make_index(self) -> None:
-        ...
-
-    def __len__(self) -> int:
-        return len(self.samples)
-=======
     def _make_index(self) -> indexes.Index:
         """Generates index."""
         source_vocabulary: Set[str] = set()
@@ -116,7 +96,6 @@
             source_vocabulary=sorted(source_vocabulary),
             target_vocabulary=sorted(target_vocabulary),
         )
->>>>>>> c148eb8c
 
     def encode(
         self,
