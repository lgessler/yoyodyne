"""Prediction."""

import csv
import os

import click
import pytorch_lightning as pl
import torch
from torch.utils import data

from . import collators, dataconfig, datasets, models, util


def write_predictions(
    model: models.base.BaseEncoderDecoder,
    data_loader: torch.utils.data.DataLoader,
    output_path: str,
    arch: str,
    batch_size: int,
    config: dataconfig.DataConfig,
    gpu: bool,
    beam_width: int = None,
) -> None:
    """Writes predictions to output file.

    Args:
        model (models.BaseEncoderDecoder).
        data_loader (torch.utils.data.DataLoader).
        output_path (str).
        arch (str).
        batch_size (int).
        config (dataconfig.DataConfig).
        gpu (bool).
        beam_width (int, optional).
    """
    model.beam_width = beam_width
    model.eval()
    # Test loop.
    accelerator = "gpu" if gpu and torch.cuda.is_available() else "cpu"
    tester = pl.Trainer(
        accelerator=accelerator,
        devices=1,
        max_epochs=0,  # Silences a warning.
    )
    util.log_info("Predicting...")
    predicted = tester.predict(model, dataloaders=data_loader)
    util.log_info(f"Writing to {output_path}")
    collator = data_loader.collate_fn
    test_set = data_loader.dataset
    with open(output_path, "w") as sink:
        tsv_writer = csv.writer(sink, delimiter="\t")
        for batch, pred_batch in zip(data_loader, predicted):
            if arch != "transducer":
                # -> B x seq_len x vocab_size
                pred_batch = pred_batch.transpose(1, 2)
                if beam_width is not None:
                    pred_batch = pred_batch.squeeze(2)
                else:
                    _, pred_batch = torch.max(pred_batch, dim=2)
            # Uses CPU because PL seems to always return CPU tensors.
            pred_batch = model.evaluator.finalize_preds(
                pred_batch, test_set.end_idx, test_set.pad_idx, "cpu"
            )
            prediction_strs = test_set.decode_target(
                pred_batch,
                symbols=True,
                special=False,
            )
            source_strs = test_set.decode_source(
                batch[0], symbols=True, special=False
            )
            features_batch = batch[2] if collator.has_features else batch[0]
            features_strs = (
                test_set.decode_features(
                    features_batch, symbols=True, special=False
                )
                if config.has_features
                else [None for _ in range(batch_size)]
            )
            for source, prediction, features in zip(
                source_strs, prediction_strs, features_strs
            ):
                row = config.row(source, prediction, features)
                tsv_writer.writerow(row)
    util.log_info("Prediction complete")


@click.command()
@click.option("--experiment", required=True)
@click.option("--data-path", required=True)
@click.option(
    "--source-col", type=int, default=1, help="1-based index for source column"
)
@click.option(
    "--target-col", type=int, default=2, help="1-based index for target column"
)
@click.option(
    "--features-col",
    type=int,
    default=0,
    help="1-based index for features column; "
    "0 indicates the model will not use features",
)
@click.option("--source-sep", type=str, default="")
@click.option("--target-sep", type=str, default="")
@click.option("--features-sep", type=str, default=";")
@click.option("--tied-vocabulary", default=True)
@click.option("--output-path", required=True)
@click.option(
    "--arch",
    type=click.Choice(
        [
            "feature_invariant_transformer",
            "lstm",
            "pointer_generator_lstm",
            "transducer",
            "transformer",
        ]
    ),
    required=True,
)
@click.option("--results-path", required=True)
@click.option("--model-path", required=True)
@click.option("--batch-size", type=int, default=1)
@click.option(
    "--beam-width", type=int, help="If specified, beam search is used"
)
@click.option(
    "--attention/--no-attention",
    type=bool,
    default=True,
    help="Use attention (`lstm` only)",
)
@click.option("--bidirectional/--no-bidirectional", type=bool, default=True)
@click.option("--gpu/--no-gpu", default=True)
def main(
    experiment,
    data_path,
    source_col,
    target_col,
    features_col,
    source_sep,
    target_sep,
    features_sep,
    tied_vocabulary,
    output_path,
    arch,
    results_path,
    model_path,
    batch_size,
    beam_width,
    attention,
    bidirectional,
    gpu,
):
    """Prediction.

    Args:
        experiment (_type_): _description_
        data_path (_type_): _description_
        source_col (_type_): _description_
        target_col (_type_): _description_
        features_col (_type_): _description_
        source_sep (_type_): _description_
        target_sep (_type_): _description_
        features_sep (_type_): _description_
        tied_vocabulary (_type_): _description_
        output_path (_type_): _description_
        arch (_type_): _description_
        results_path (_type_): _description_
        model_path (_type_): _description_
        batch_size (_type_): _description_
        attention (_type_): _description_
        bidirectional (_type_): _description_
        beam_width (_type_): _description_
        gpu (_type_): _description_
    """
    os.makedirs(os.path.dirname(output_path), exist_ok=True)
    device = util.get_device(gpu)
    config = dataconfig.DataConfig(
        source_col=source_col,
        features_col=features_col,
        target_col=target_col,
        source_sep=source_sep,
        features_sep=features_sep,
        target_sep=target_sep,
        tied_vocabulary=tied_vocabulary,
    )
    # TODO: Do not need to enforce once we have batch beam decoding.
    if beam_width is not None:
        util.log_info("Decoding with beam search; forcing batch size to 1")
        batch_size = 1
    dataset_cls = datasets.get_dataset_cls(config.has_features)
    test_set = dataset_cls(data_path, config)
    test_set.load_index(results_path, experiment)
    util.log_info(f"Source vocabulary: {test_set.source_symbol2i}")
    util.log_info(f"Target vocabulary: {test_set.target_symbol2i}")
    collator_cls = collators.get_collator_cls(
        arch, config.has_features, include_targets=False
    )
    collator = collator_cls(test_set.pad_idx)
    data_loader = data.DataLoader(
        test_set,
        collate_fn=collator,
        batch_size=batch_size,
        shuffle=False,
    )
    # Model.
<<<<<<< HEAD
    model_cls = models.get_model_cls(arch, attn, config.has_features)
=======
    model_cls = models.get_model_cls(arch, attention, include_features)
>>>>>>> dc3ea4c4
    util.log_info(f"Loading model from {model_path}")
    model = model_cls.load_from_checkpoint(model_path).to(device)
    write_predictions(
        model,
        data_loader,
        output_path,
        arch,
        batch_size,
        config,
        gpu,
        beam_width,
    )


if __name__ == "__main__":
    main()<|MERGE_RESOLUTION|>--- conflicted
+++ resolved
@@ -206,11 +206,7 @@
         shuffle=False,
     )
     # Model.
-<<<<<<< HEAD
-    model_cls = models.get_model_cls(arch, attn, config.has_features)
-=======
-    model_cls = models.get_model_cls(arch, attention, include_features)
->>>>>>> dc3ea4c4
+    model_cls = models.get_model_cls(arch, attention, config.has_features)
     util.log_info(f"Loading model from {model_path}")
     model = model_cls.load_from_checkpoint(model_path).to(device)
     write_predictions(
