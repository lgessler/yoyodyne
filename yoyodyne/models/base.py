--- conflicted
+++ resolved
@@ -21,12 +21,7 @@
     pad_idx: int
     start_idx: int
     # Sizes.
-<<<<<<< HEAD
     features_vocab_size: Optional[int]
-=======
-    vocab_size: int
-    features_vocab_size: int
->>>>>>> 035f2224
     output_size: int
     vocab_size: int
     # Optimizer arguments.
@@ -63,11 +58,8 @@
         end_idx,
         vocab_size,
         output_size,
-<<<<<<< HEAD
         source_encoder_cls,
         feature_encoder_cls=None,
-=======
->>>>>>> 035f2224
         features_vocab_size=0,
         beta1=defaults.BETA1,
         beta2=defaults.BETA2,
@@ -95,19 +87,7 @@
         self.vocab_size = vocab_size
         self.features_vocab_size = features_vocab_size
         self.output_size = output_size
-<<<<<<< HEAD
         # Architecture args.
-=======
-        self.beta1 = beta1
-        self.beta2 = beta2
-        self.learning_rate = learning_rate
-        self.optimizer = optimizer
-        self.scheduler = scheduler
-        self.scheduler_kwargs = scheduler_kwargs
-        self.dropout = dropout
-        self.label_smoothing = label_smoothing
-        self.teacher_forcing = teacher_forcing
->>>>>>> 035f2224
         self.beam_width = beam_width
         self.max_source_length = max_source_length
         self.max_target_length = max_target_length
@@ -127,6 +107,16 @@
         self.optimizer = optimizer
         self.scheduler = scheduler
         self.scheduler_kwargs = scheduler_kwargs
+        self.dropout = dropout
+        self.label_smoothing = label_smoothing
+        self.teacher_forcing = teacher_forcing
+        self.beam_width = beam_width
+        self.max_target_length = max_target_length
+        self.decoder_layers = decoder_layers
+        self.embedding_size = embedding_size
+        self.encoder_layers = encoder_layers
+        self.hidden_size = hidden_size
+        self.dropout_layer = nn.Dropout(p=self.dropout, inplace=False)
         self.evaluator = evaluators.Evaluator()
         # Checks compatibility with feature encoder and dataloader.
         modules.check_encoder_compatibility(
