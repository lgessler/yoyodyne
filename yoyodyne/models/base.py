--- conflicted
+++ resolved
@@ -21,15 +21,9 @@
     pad_idx: int
     start_idx: int
     # Sizes.
-<<<<<<< HEAD
-    features_vocab_size: Optional[int]
-    output_size: int
-    vocab_size: int
-=======
     source_vocab_size: int
     features_vocab_size: int
     target_vocab_size: int
->>>>>>> c148eb8c
     # Optimizer arguments.
     beta1: float
     beta2: float
@@ -62,16 +56,11 @@
         pad_idx,
         start_idx,
         end_idx,
-<<<<<<< HEAD
-        vocab_size,
-        output_size,
+        source_vocab_size,
+        target_vocab_size,
         source_encoder_cls,
         feature_encoder_cls=None,
-=======
-        source_vocab_size,
->>>>>>> c148eb8c
         features_vocab_size=0,
-        target_vocab_size,
         beta1=defaults.BETA1,
         beta2=defaults.BETA2,
         learning_rate=defaults.LEARNING_RATE,
@@ -97,23 +86,7 @@
         self.end_idx = end_idx
         self.source_vocab_size = source_vocab_size
         self.features_vocab_size = features_vocab_size
-<<<<<<< HEAD
-        self.output_size = output_size
-        # Architecture args.
-        self.beam_width = beam_width
-        self.max_source_length = max_source_length
-        self.max_target_length = max_target_length
-        self.encoder_layers = encoder_layers
-        self.decoder_layers = decoder_layers
-        self.embedding_size = embedding_size
-        self.hidden_size = hidden_size
-        # Regularization.
-        self.dropout = dropout
-        self.dropout_layer = nn.Dropout(p=self.dropout, inplace=False)
-        # Training/optimizer/scheduling args.
-=======
         self.target_vocab_size = target_vocab_size
->>>>>>> c148eb8c
         self.beta1 = beta1
         self.beta2 = beta2
         self.label_smoothing = label_smoothing
