"""Training."""

import os
import time
from typing import Dict, List, Optional, Tuple

import click
import pytorch_lightning as pl
import torch
from pytorch_lightning import callbacks, loggers
from torch.utils import data

from . import (
    collators,
    dataconfig,
    datasets,
    evaluators,
    models,
    predict,
    util,
)


def make_training_args(
    arch: str,
    train_set: data.Dataset,
    embedding_size: int,
    hidden_size: int,
    attention_heads: int,
    max_seq_len: int,
    optimizer: torch.optim.Optimizer,
    beta1: float,
    beta2: float,
    warmup_steps: int,
    learning_rate: float,
    evaluator: evaluators.Evaluator,
    max_decode_len: int,
    dropout: float,
    enc_layers: int,
    dec_layers: int,
    bidirectional: bool,
    label_smoothing: Optional[float],
    lr_scheduler: str,
    expert: Optional[models.expert.Expert],
) -> Dict:
    """Prepares the training args for the specific architecture.

    Args:
        arch (str): the architecture.
        train_set (data.Dataset): training dataset.
        embedding_size (int).
        hidden_size (int).
        attention_heads (int).
        max_seq_len (int): maximum input sequence length for transformer
            positional encoding.
        optimizer (optim.Optimizer).
        beta1 (float).
        beta2 (float).
        warmup_steps (int).
        learning_rate (float).
        evaluator (evaluators.Evaluator).
        max_decode_len (int).
        dropout (float).
        enc_layers (int).
        dec_layers (int).
        bidirectional (bool).
        label_smoothing (float).
        lr_scheduler (str).
        expert (OptimalSubstitutionExpert).

    Returns:
        Dict: Dictionary of arguments.
    """
    args = {
        "vocab_size": train_set.source_vocab_size,
        "features_vocab_size": getattr(train_set, "features_vocab_size", -1),
        "features_idx": getattr(train_set, "features_idx", -1),
        "embedding_size": embedding_size,
        "hidden_size": hidden_size,
        "output_size": train_set.target_vocab_size,
        "pad_idx": train_set.pad_idx,
        "start_idx": train_set.start_idx,
        "end_idx": train_set.end_idx,
        "optim": optimizer,
        "beta1": beta1,
        "beta2": beta2,
        "lr": learning_rate,
        "evaluator": evaluator,
        "max_decode_len": max_decode_len,
        "dropout": dropout,
        "enc_layers": enc_layers,
        "dec_layers": dec_layers,
        "label_smoothing": label_smoothing,
        "warmup_steps": warmup_steps,
        "scheduler": lr_scheduler,
        "bidirectional": bidirectional,
        "attention_heads": attention_heads,
        "max_seq_len": max_seq_len,
        "expert": expert,
    }
    return args


def make_pl_callbacks(
    patience: Optional[int], save_top_k: int
) -> Tuple[callbacks.Callback, List[callbacks.Callback]]:
    """Makes the list of PL callbacks for the trainer.

    Args:
        patience (Optional[int]): patience for stopping training based on
            validation accuracy.
        save_top_k (int): how many of the top-k checkpoints to save.

    Returns:
        Tuple(callbacks.Callback, List[callbacks.Callback]): the checkpoint
            callback for later use, and the list of all callbacks.
    """
    callback = []
    if patience is not None:
        callback.append(
            callbacks.early_stopping.EarlyStopping(
                monitor="val_accuracy",
                min_delta=0.00,
                patience=patience,
                verbose=False,
                mode="max",
            )
        )
    ckp_callback = callbacks.ModelCheckpoint(
        save_top_k=save_top_k,
        monitor="val_accuracy",
        mode="max",
        filename="model-{epoch:02d}-{val_accuracy:.2f}",
    )
    callback.append(ckp_callback)
    sched_callback = callbacks.LearningRateMonitor(logging_interval="epoch")
    callback.append(sched_callback)
    callback.append(callbacks.TQDMProgressBar())
    return ckp_callback, callback


@click.command()
@click.option("--train-data-path", required=True)
@click.option("--dev-data-path", required=True)
@click.option("--dev-predictions-path")
@click.option(
    "--source-col", type=int, default=1, help="1-based index for source column"
)
@click.option(
    "--target-col", type=int, default=2, help="1-based index for target column"
)
@click.option(
    "--features-col",
    type=int,
    default=0,
    help="1-based index for features column; "
    "0 indicates the model will not use features",
)
@click.option("--source-sep", type=str, default="")
@click.option("--target-sep", type=str, default="")
@click.option("--features-sep", type=str, default=";")
@click.option("--tied-vocabulary/--no-tied-vocabulary", default=True)
@click.option("--output-path", required=True)
@click.option("--dataloader-workers", type=int, default=1)
@click.option("--experiment", required=True)
@click.option("--seed", type=int, default=time.time_ns())
@click.option("--epochs", type=int, default=20)
@click.option(
    "--arch",
    type=click.Choice(
        [
            "feature_invariant_transformer",
            "lstm",
            "pointer_generator_lstm",
            "transducer",
            "transformer",
        ]
    ),
    required=True,
)
@click.option(
    "--oracle-em-epochs",
    type=int,
    default=0,
    help="Number of EM epochs (`--arch transducer` only)",
)
@click.option(
    "--oracle-factor",
    type=int,
    default=1,
    help="Roll-in schedule parameter (`--arch transducer` only)",
)
@click.option(
    "--sed-params-path",
    type=str,
    default=None,
    help="Path to SED parameters (`transducer` only)",
)
@click.option("--patience", type=int)
@click.option("--learning-rate", type=float, required=True)
@click.option("--label-smoothing", type=float)
@click.option("--gradient-clip", type=float, default=0.0)
@click.option("--batch-size", type=int, default=16)
@click.option("--eval-batch-size", type=int, default=1)
@click.option("--embedding-size", type=int, default=128)
@click.option("--hidden-size", type=int, default=256)
@click.option("--dropout", type=float, default=0.3)
@click.option("--enc-layers", type=int, default=1)
@click.option("--dec-layers", type=int, default=1)
@click.option("--max-seq-len", type=int, default=128)
@click.option("--attention-heads", type=int, default=4)
@click.option("--dropout", type=float, default=0.1)
@click.option("--optimizer", default="adadelta")
@click.option(
    "--beta1",
    default=0.9,
    type=float,
    help="beta1 (`--optimizer adam` only)",
)
@click.option(
    "--beta2",
    default="0.999",
    type=float,
    help="beta2 (`--optimizer adam` only)",
)
@click.option("--warmup-steps", default=1)
@click.option("--lr-scheduler")
@click.option(
    "--train-from", help="Path to checkpoint to continue training from"
)
@click.option("--bidirectional/--no-bidirectional", type=bool, default=True)
@click.option(
    "--attention/--no-attention",
    type=bool,
    default=True,
    help="Use attention (`--arch lstm` only)",
)
@click.option("--max-decode-len", type=int, default=128)
@click.option("--save-top-k", type=int, default=1)
@click.option("--eval-every", type=int, default=5)
@click.option("--gpu/--no-gpu", default=True)
@click.option("--wandb/--no-wandb", default=False)
def main(
    train_data_path,
    dev_data_path,
    dev_predictions_path,
    tied_vocabulary,
    source_col,
    target_col,
    features_col,
    source_sep,
    target_sep,
    features_sep,
    output_path,
    dataloader_workers,
    experiment,
    seed,
    epochs,
    arch,
    oracle_em_epochs,
    oracle_factor,
    sed_params_path,
    patience,
    learning_rate,
    label_smoothing,
    gradient_clip,
    batch_size,
    eval_batch_size,
    embedding_size,
    hidden_size,
    dropout,
    enc_layers,
    dec_layers,
    max_seq_len,
    attention_heads,
    optimizer,
    beta1,
    beta2,
    warmup_steps,
    lr_scheduler,
    train_from,
    bidirectional,
    attention,
    max_decode_len,
    save_top_k,
    eval_every,
    gpu,
    wandb,
):
    """Training.

    Args:
        train_data_path (_type_): _description_
        dev_data_path (_type_): _description_
        dev_predictions_path (_type_): _description_
        source_col (_type_): _description_
        target_col (_type_): _description_
        features_col (_type_): _description_
        source_sep (_type_): _description_
        target_sep (_type_): _description_
        features_sep (_type_): _description_
        tied_vocabulary (_type_): _description_
        output_path (_type_): _description_
        dataset (_type_): _description_
        dataloader_workers (_type_): _description_
        experiment (_type_): _description_
        seed (_type_): _description_
        epochs (_type_): _description_
        arch (_type_): _description_
        oracle_em_epochs (_type_): _description_
        oracle_factor (_type_): _description_
        sed_params_path (_type_): _description_
        patience (_type_): _description_
        learning_rate (_type_): _description_
        label_smoothing (_type_): _description_
        gradient_clip (_type_): _description_
        batch_size (_type_): _description_
        eval_batch_size (_type_): _description_
        embedding_size (_type_): _description_
        hidden_size (_type_): _description_
        dropout (_type_): _description_
        enc_layers (_type_): _description_
        dec_layers (_type_): _description_
        max_seq_len: (_type_) _description_
        attention_heads (_type_): _description_
        optimizer (_type_): _description_
        beta1 (_type_): _description_
        beta2 (_type_): _description_
        warmup_steps (_type_): _description_
        scheduler (_type_): _description_
        train_from (_type_): _description_
        bidirectional (_type_): _description_
        attention (_type_): _description_
        max_decode_len (_type_): _description_
        save_top_k (_type_): _description_
        eval_every (_type_): _description_
        gpu (_type_): _description_
        wandb (_type_): _description_
    """
    util.log_info("Arguments:")
    for arg, val in click.get_current_context().params.items():
        util.log_info(f"\t{arg}: {val!r}")
    pl.seed_everything(seed)
    device = util.get_device(gpu)
    config = dataconfig.DataConfig(
        source_col=source_col,
        features_col=features_col,
        target_col=target_col,
        source_sep=source_sep,
        features_sep=features_sep,
        target_sep=target_sep,
        tied_vocabulary=tied_vocabulary,
    )
    if config.target_col == 0:
        raise dataconfig.Error("target_col must be specified for training")
    dataset_cls = datasets.get_dataset_cls(config.has_features)
    train_set = dataset_cls(train_data_path, config)
    util.log_info(f"Source vocabulary: {train_set.source_symbol2i}")
    util.log_info(f"Target vocabulary: {train_set.target_symbol2i}")
    # PL logging.
    logger = [loggers.CSVLogger(output_path, name=experiment)]
    if wandb:
        logger.append(loggers.WandbLogger(project=experiment, log_model="all"))
    # ckp_callback is used later for logging the best checkpoint path.
    ckp_callback, pl_callbacks = make_pl_callbacks(
        patience=patience, save_top_k=save_top_k
    )
    trainer = pl.Trainer(
        accelerator="gpu" if gpu and torch.cuda.is_available() else "cpu",
        devices=1,
        logger=logger,
        max_epochs=epochs,
        gradient_clip_val=gradient_clip,
        check_val_every_n_epoch=eval_every,
        enable_checkpointing=True,
        default_root_dir=output_path,
        callbacks=pl_callbacks,
        log_every_n_steps=int(len(train_set) / batch_size),
        num_sanity_val_steps=0,
    )
    # So we can write indices to it before PL creates it.
    os.makedirs(trainer.loggers[0].log_dir, exist_ok=True)
    # TODO: dataloader indexing Dicts should probably be added to model state.
    train_set.write_index(trainer.loggers[0].log_dir, experiment)
    collator_cls = collators.get_collator_cls(
        arch, config.has_features, include_targets=True
    )
    collator = collator_cls(train_set.pad_idx)
    train_loader = data.DataLoader(
        train_set,
        collate_fn=collator,
        batch_size=batch_size,
        shuffle=True,
        num_workers=dataloader_workers,
    )
    eval_set = dataset_cls(dev_data_path, config)
    eval_set.load_index(trainer.loggers[0].log_dir, experiment)
    eval_loader = data.DataLoader(
        eval_set,
        collate_fn=collator,
        batch_size=eval_batch_size,
        shuffle=False,
        num_workers=dataloader_workers,
    )
    evaluator = evaluators.Evaluator(device=device)
<<<<<<< HEAD
    model_cls = models.get_model_cls(arch, attn, config.has_features)
=======
    model_cls = models.get_model_cls(arch, attention, include_features)
>>>>>>> dc3ea4c4
    if train_from is not None:
        util.log_info(f"Loading model from {train_from}")
        model = model_cls.load_from_checkpoint(train_from).to(device)
        util.log_info("Training...")
        trainer.fit(model, train_loader, eval_loader, ckpt_path=train_from)
    else:
        training_args = make_training_args(
            arch=arch,
            train_set=train_set,
            embedding_size=embedding_size,
            hidden_size=hidden_size,
            attention_heads=attention_heads,
            max_seq_len=max_seq_len,
            optimizer=optimizer,
            beta1=beta1,
            beta2=beta2,
            warmup_steps=warmup_steps,
            learning_rate=learning_rate,
            evaluator=evaluator,
            max_decode_len=max_decode_len,
            dropout=dropout,
            enc_layers=enc_layers,
            dec_layers=dec_layers,
            bidirectional=bidirectional,
            label_smoothing=label_smoothing,
            lr_scheduler=lr_scheduler,
            expert=models.expert.get_expert(
                train_set,
                epochs=oracle_em_epochs,
                oracle_factor=oracle_factor,
                sed_params_path=sed_params_path,
            )
            if arch in ["transducer"]
            else None,
        )
        model = model_cls(**training_args).to(device)
        util.log_info("Training...")
        util.log_info(f"Model: {model_cls.__name__}")
        util.log_info(f"Dataset: {dataset_cls.__name__}")
        util.log_info(f"Collator: {collator_cls.__name__}")
        trainer.fit(model, train_loader, eval_loader)
    util.log_info("Training complete")
    util.log_info(
        f"Best model checkpoint path: {ckp_callback.best_model_path}"
    )
    # Writes development set predictions using the best checkpoint,
    # if a predictions path is specified.
    # TODO: Add beam-width option so we can make predictions with beam search.
    if dev_predictions_path:
        best_model = model_cls.load_from_checkpoint(
            ckp_callback.best_model_path
        ).to(device)
        predict.write_predictions(
            best_model,
            eval_loader,
            dev_predictions_path,
            arch,
            eval_batch_size,
            config,
            gpu,
        )


if __name__ == "__main__":
    main()<|MERGE_RESOLUTION|>--- conflicted
+++ resolved
@@ -403,11 +403,7 @@
         num_workers=dataloader_workers,
     )
     evaluator = evaluators.Evaluator(device=device)
-<<<<<<< HEAD
-    model_cls = models.get_model_cls(arch, attn, config.has_features)
-=======
-    model_cls = models.get_model_cls(arch, attention, include_features)
->>>>>>> dc3ea4c4
+    model_cls = models.get_model_cls(arch, attention, config.has_features)
     if train_from is not None:
         util.log_info(f"Loading model from {train_from}")
         model = model_cls.load_from_checkpoint(train_from).to(device)
